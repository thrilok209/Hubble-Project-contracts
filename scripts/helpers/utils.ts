import { ethers } from "ethers";
import * as ethUtils from "ethereumjs-util";
import { Usage, Account, Transaction } from "./interfaces";
const MerkleTreeUtils = artifacts.require("MerkleTreeUtils");
const ParamManager = artifacts.require("ParamManager");
const nameRegistry = artifacts.require("NameRegistry");
const TokenRegistry = artifacts.require("TokenRegistry");
const RollupUtils = artifacts.require("RollupUtils");
const FraudProof = artifacts.require("FraudProof");
const RollupCore = artifacts.require("Rollup");

import * as migrateUtils from "../../scripts/helpers/migration";

// returns parent node hash given child node hashes
export function getParentLeaf(left: string, right: string) {
    var abiCoder = ethers.utils.defaultAbiCoder;
    var hash = ethers.utils.keccak256(
        abiCoder.encode(["bytes32", "bytes32"], [left, right])
    );
    return hash;
}

export function Hash(data: string) {
    return ethers.utils.keccak256(data);
}

export async function checkAddress() {
  var rollupUtils = await RollupUtils.deployed();
  return rollupUtils.address;
}

export function PubKeyHash(pubkey: string) {
    var abiCoder = ethers.utils.defaultAbiCoder;
    var result = ethers.utils.keccak256(abiCoder.encode(["bytes"], [pubkey]));
    return result;
}

export function StringToBytes32(data: string) {
    return ethers.utils.formatBytes32String(data);
}

export async function BytesFromAccountData(
    ID: number,
    balance: number,
    nonce: number,
    token: number
) {
    var rollupUtils = await RollupUtils.deployed();
    var account = {
        ID: ID,
        tokenType: token,
        balance: balance,
        nonce: nonce
    };
    return rollupUtils.BytesFromAccount(account);
}

export async function CreateAccountLeaf(account: Account) {
    const rollupUtils = await RollupUtils.deployed();
    const result = await rollupUtils.getAccountHash(
        account.ID,
        account.balance,
        account.nonce,
        account.tokenType
    );
    return result;
}

export async function createLeaf(accountAlias: any) {
    const account: Account = {
        ID: accountAlias.AccID,
        balance: accountAlias.Amount,
        tokenType: accountAlias.TokenType,
        nonce: accountAlias.nonce
    };
    return await CreateAccountLeaf(account);
}

export async function BytesFromTx(
    from: number,
    to: number,
    token: number,
    amount: number,
    type: number,
    nonce: number
) {
    var rollupUtils = await RollupUtils.deployed();
    var tx = {
        fromIndex: from,
        toIndex: to,
        tokenType: token,
        nonce: nonce,
        txType: type,
        amount: amount,
        signature: ""
    };
    var result = await rollupUtils.BytesFromTx(tx);
    return result;
}

export async function HashFromTx(
    from: number,
    to: number,
    token: number,
    amount: number,
    type: number,
    nonce: number
) {
    var data = await BytesFromTx(from, to, token, amount, type, nonce);
    return Hash(data);
}

// returns parent node hash given child node hashes
// are structured in a way that the leaf are at index 0 and index increases layer by layer to root
// for depth =2
// defaultHashes[0] = leaves
// defaultHashes[depth-1] = root
export async function defaultHashes(depth: number) {
    var zeroValue = 0;
    var defaultHashes = [];
    var abiCoder = ethers.utils.defaultAbiCoder;
    var zeroHash = await getZeroHash(zeroValue);
    defaultHashes[0] = zeroHash;

    for (let i = 1; i < depth; i++) {
        defaultHashes[i] = getParentLeaf(
            defaultHashes[i - 1],
            defaultHashes[i - 1]
        );
    }

    return defaultHashes;
}

export async function getZeroHash(zeroValue: any) {
    var abiCoder = ethers.utils.defaultAbiCoder;
    return ethers.utils.keccak256(abiCoder.encode(["uint256"], [zeroValue]));
}

<<<<<<< HEAD
export async function getMerkleTreeUtils(nameRegistryInstance?: any, paramManager?: any) {
  // get deployed name registry instance
  nameRegistryInstance = !nameRegistryInstance ? await nameRegistry.deployed() : nameRegistryInstance;

  // get deployed parama manager instance
  paramManager = !paramManager ? await ParamManager.deployed() : paramManager;
  // get accounts tree key
  var merkleTreeUtilKey = await paramManager.MERKLE_UTILS();
=======
export async function getMerkleTreeUtils() {
    // get deployed name registry instance
    var nameRegistryInstance = await nameRegistry.deployed();

    // get deployed parama manager instance
    var paramManager = await ParamManager.deployed();

    // get accounts tree key
    var merkleTreeUtilKey = await paramManager.MERKLE_UTILS();
>>>>>>> 09461be9

    var merkleTreeUtilsAddr = await nameRegistryInstance.getContractDetails(
        merkleTreeUtilKey
    );
    return MerkleTreeUtils.at(merkleTreeUtilsAddr);
}

<<<<<<< HEAD
export async function getRollupUtils(rollupUtilsInstance?: any) {
  var rollupUtils: any = !rollupUtilsInstance ? await rollupUtils.deployed() : rollupUtilsInstance;
  return rollupUtils;
=======
export async function getRollupUtils() {
    var rollupUtils: any = await rollupUtils.deployed();
    return rollupUtils;
>>>>>>> 09461be9
}

export async function getMerkleRoot(dataLeaves: any, maxDepth: any) {
    var nextLevelLength = dataLeaves.length;
    var currentLevel = 0;
    var nodes: any = dataLeaves.slice();
    var defaultHashesForLeaves: any = defaultHashes(maxDepth);
    // create a merkle root to see if this is valid
    while (nextLevelLength > 1) {
        currentLevel += 1;

        // Calculate the nodes for the currentLevel
        for (var i = 0; i < nextLevelLength / 2; i++) {
            nodes[i] = getParentLeaf(nodes[i * 2], nodes[i * 2 + 1]);
        }
        nextLevelLength = nextLevelLength / 2;
        // Check if we will need to add an extra node
        if (nextLevelLength % 2 == 1 && nextLevelLength != 1) {
            nodes[nextLevelLength] = defaultHashesForLeaves[currentLevel];
            nextLevelLength += 1;
        }
    }
    return nodes[0];
}

export async function genMerkleRootFromSiblings(
    siblings: any,
    path: string,
    leaf: string
) {
    var computedNode: any = leaf;
    var splitPath = path.split("");
    for (var i = 0; i < siblings.length; i++) {
        var sibling = siblings[i];
        if (splitPath[splitPath.length - i - 1] == "0") {
            computedNode = getParentLeaf(computedNode, sibling);
        } else {
            computedNode = getParentLeaf(sibling, computedNode);
        }
    }
    return computedNode;
}

<<<<<<< HEAD
export async function getTokenRegistry(TokenRegistryInstance?: any) {
  return !TokenRegistryInstance ? TokenRegistry.deployed() : TokenRegistryInstance;
=======
export async function getTokenRegistry() {
    return TokenRegistry.deployed();
>>>>>>> 09461be9
}

export async function compressTx(
    from: number,
    to: number,
    nonce: number,
    amount: number,
    token: number,
    sig: any
) {
    var rollupUtils = await RollupUtils.deployed();
    var tx = {
        fromIndex: from,
        toIndex: to,
        tokenType: token,
        nonce: nonce,
        txType: 1,
        amount: amount,
        signature: sig
    };

    // TODO find out why this fails
    // await rollupUtils.CompressTx(tx);

    var message = await TxToBytes(tx);
    var result = await rollupUtils.CompressTxWithMessage(message, tx.signature);
    return result;
}

<<<<<<< HEAD
export async function signTx(tx: Transaction, wallet: any, rollupUtilsInstance?: any) {
  const RollupUtilsInstance = !rollupUtilsInstance? await RollupUtils.deployed() : rollupUtilsInstance;
  const dataToSign = await RollupUtilsInstance.getTxSignBytes(
    tx.fromIndex,
    tx.toIndex,
    tx.tokenType,
    tx.txType,
    tx.nonce,
    tx.amount
  );

  const h = ethUtils.toBuffer(dataToSign);
  const signature = ethUtils.ecsign(h, wallet.getPrivateKey());
  return ethUtils.toRpcSig(signature.v, signature.r, signature.s);
}

export async function TxToBytes(tx: Transaction, rollupUtilsInstance?: any) {
  const RollupUtilsInstance = !rollupUtilsInstance? await RollupUtils.deployed() : rollupUtilsInstance;
  var txBytes = await RollupUtilsInstance.BytesFromTxDeconstructed(
    tx.fromIndex,
    tx.toIndex,
    tx.tokenType,
    tx.nonce,
    tx.txType,
    tx.amount
  );
  return txBytes;
}

export async function falseProcessTx(_tx: any, accountProofs: any, fraudProof?: any) {
  const fraudProofInstance = !fraudProof ? await FraudProof.deployed() : fraudProof;
  const _to_merkle_proof = accountProofs.to;
  const new_to_txApply = await fraudProofInstance.ApplyTx(
    _to_merkle_proof,
    _tx
  );
  return new_to_txApply.newRoot;
}

export async function compressAndSubmitBatch(tx: Transaction, newRoot: string, rollupCore?: any) {
  const rollupCoreInstance = !rollupCore ? await RollupCore.deployed() : rollupCore;
  const compressedTx = await compressTx(
    tx.fromIndex,
    tx.toIndex,
    tx.nonce,
    tx.amount,
    tx.tokenType,
    tx.signature
  );

  const compressedTxs = [compressedTx];

  // submit batch for that transactions
  await rollupCoreInstance.submitBatch(compressedTxs, newRoot, {
    value: ethers.utils.parseEther("32").toString(),
  });
=======
export async function signTx(tx: Transaction, wallet: any) {
    const RollupUtilsInstance = await RollupUtils.deployed();
    const dataToSign = await RollupUtilsInstance.getTxSignBytes(
        tx.fromIndex,
        tx.toIndex,
        tx.tokenType,
        tx.txType,
        tx.nonce,
        tx.amount
    );

    const h = ethUtils.toBuffer(dataToSign);
    const signature = ethUtils.ecsign(h, wallet.getPrivateKey());
    return ethUtils.toRpcSig(signature.v, signature.r, signature.s);
}

export async function TxToBytes(tx: Transaction) {
    const RollupUtilsInstance = await RollupUtils.deployed();
    var txBytes = await RollupUtilsInstance.BytesFromTxDeconstructed(
        tx.fromIndex,
        tx.toIndex,
        tx.tokenType,
        tx.nonce,
        tx.txType,
        tx.amount
    );
    return txBytes;
}

export async function falseProcessTx(_tx: any, accountProofs: any) {
    const fraudProofInstance = await FraudProof.deployed();
    const _to_merkle_proof = accountProofs.to;
    const new_to_txApply = await fraudProofInstance.ApplyTx(
        _to_merkle_proof,
        _tx
    );
    return new_to_txApply.newRoot;
}

export async function compressAndSubmitBatch(tx: Transaction, newRoot: string) {
    const rollupCoreInstance = await RollupCore.deployed();
    const compressedTx = await compressTx(
        tx.fromIndex,
        tx.toIndex,
        tx.nonce,
        tx.amount,
        tx.tokenType,
        tx.signature
    );

    const compressedTxs = [compressedTx];

    // submit batch for that transactions
    await rollupCoreInstance.submitBatch(
        compressedTxs,
        newRoot,
        Usage.Transfer,
        {
            value: ethers.utils.parseEther("32").toString()
        }
    );
>>>>>>> 09461be9
}<|MERGE_RESOLUTION|>--- conflicted
+++ resolved
@@ -137,26 +137,14 @@
     return ethers.utils.keccak256(abiCoder.encode(["uint256"], [zeroValue]));
 }
 
-<<<<<<< HEAD
 export async function getMerkleTreeUtils(nameRegistryInstance?: any, paramManager?: any) {
-  // get deployed name registry instance
-  nameRegistryInstance = !nameRegistryInstance ? await nameRegistry.deployed() : nameRegistryInstance;
-
-  // get deployed parama manager instance
-  paramManager = !paramManager ? await ParamManager.deployed() : paramManager;
-  // get accounts tree key
-  var merkleTreeUtilKey = await paramManager.MERKLE_UTILS();
-=======
-export async function getMerkleTreeUtils() {
     // get deployed name registry instance
-    var nameRegistryInstance = await nameRegistry.deployed();
+    nameRegistryInstance = !nameRegistryInstance ? await nameRegistry.deployed() : nameRegistryInstance;
 
     // get deployed parama manager instance
-    var paramManager = await ParamManager.deployed();
-
+    paramManager = !paramManager ? await ParamManager.deployed() : paramManager;
     // get accounts tree key
     var merkleTreeUtilKey = await paramManager.MERKLE_UTILS();
->>>>>>> 09461be9
 
     var merkleTreeUtilsAddr = await nameRegistryInstance.getContractDetails(
         merkleTreeUtilKey
@@ -164,15 +152,9 @@
     return MerkleTreeUtils.at(merkleTreeUtilsAddr);
 }
 
-<<<<<<< HEAD
 export async function getRollupUtils(rollupUtilsInstance?: any) {
   var rollupUtils: any = !rollupUtilsInstance ? await rollupUtils.deployed() : rollupUtilsInstance;
   return rollupUtils;
-=======
-export async function getRollupUtils() {
-    var rollupUtils: any = await rollupUtils.deployed();
-    return rollupUtils;
->>>>>>> 09461be9
 }
 
 export async function getMerkleRoot(dataLeaves: any, maxDepth: any) {
@@ -216,13 +198,8 @@
     return computedNode;
 }
 
-<<<<<<< HEAD
 export async function getTokenRegistry(TokenRegistryInstance?: any) {
   return !TokenRegistryInstance ? TokenRegistry.deployed() : TokenRegistryInstance;
-=======
-export async function getTokenRegistry() {
-    return TokenRegistry.deployed();
->>>>>>> 09461be9
 }
 
 export async function compressTx(
@@ -252,66 +229,8 @@
     return result;
 }
 
-<<<<<<< HEAD
 export async function signTx(tx: Transaction, wallet: any, rollupUtilsInstance?: any) {
-  const RollupUtilsInstance = !rollupUtilsInstance? await RollupUtils.deployed() : rollupUtilsInstance;
-  const dataToSign = await RollupUtilsInstance.getTxSignBytes(
-    tx.fromIndex,
-    tx.toIndex,
-    tx.tokenType,
-    tx.txType,
-    tx.nonce,
-    tx.amount
-  );
-
-  const h = ethUtils.toBuffer(dataToSign);
-  const signature = ethUtils.ecsign(h, wallet.getPrivateKey());
-  return ethUtils.toRpcSig(signature.v, signature.r, signature.s);
-}
-
-export async function TxToBytes(tx: Transaction, rollupUtilsInstance?: any) {
-  const RollupUtilsInstance = !rollupUtilsInstance? await RollupUtils.deployed() : rollupUtilsInstance;
-  var txBytes = await RollupUtilsInstance.BytesFromTxDeconstructed(
-    tx.fromIndex,
-    tx.toIndex,
-    tx.tokenType,
-    tx.nonce,
-    tx.txType,
-    tx.amount
-  );
-  return txBytes;
-}
-
-export async function falseProcessTx(_tx: any, accountProofs: any, fraudProof?: any) {
-  const fraudProofInstance = !fraudProof ? await FraudProof.deployed() : fraudProof;
-  const _to_merkle_proof = accountProofs.to;
-  const new_to_txApply = await fraudProofInstance.ApplyTx(
-    _to_merkle_proof,
-    _tx
-  );
-  return new_to_txApply.newRoot;
-}
-
-export async function compressAndSubmitBatch(tx: Transaction, newRoot: string, rollupCore?: any) {
-  const rollupCoreInstance = !rollupCore ? await RollupCore.deployed() : rollupCore;
-  const compressedTx = await compressTx(
-    tx.fromIndex,
-    tx.toIndex,
-    tx.nonce,
-    tx.amount,
-    tx.tokenType,
-    tx.signature
-  );
-
-  const compressedTxs = [compressedTx];
-
-  // submit batch for that transactions
-  await rollupCoreInstance.submitBatch(compressedTxs, newRoot, {
-    value: ethers.utils.parseEther("32").toString(),
-  });
-=======
-export async function signTx(tx: Transaction, wallet: any) {
-    const RollupUtilsInstance = await RollupUtils.deployed();
+    const RollupUtilsInstance = !rollupUtilsInstance? await RollupUtils.deployed() : rollupUtilsInstance;
     const dataToSign = await RollupUtilsInstance.getTxSignBytes(
         tx.fromIndex,
         tx.toIndex,
@@ -326,8 +245,8 @@
     return ethUtils.toRpcSig(signature.v, signature.r, signature.s);
 }
 
-export async function TxToBytes(tx: Transaction) {
-    const RollupUtilsInstance = await RollupUtils.deployed();
+export async function TxToBytes(tx: Transaction, rollupUtilsInstance?: any) {
+    const RollupUtilsInstance = !rollupUtilsInstance? await RollupUtils.deployed() : rollupUtilsInstance;
     var txBytes = await RollupUtilsInstance.BytesFromTxDeconstructed(
         tx.fromIndex,
         tx.toIndex,
@@ -339,8 +258,8 @@
     return txBytes;
 }
 
-export async function falseProcessTx(_tx: any, accountProofs: any) {
-    const fraudProofInstance = await FraudProof.deployed();
+export async function falseProcessTx(_tx: any, accountProofs: any, fraudProof?: any) {
+    const fraudProofInstance = !fraudProof ? await FraudProof.deployed() : fraudProof;
     const _to_merkle_proof = accountProofs.to;
     const new_to_txApply = await fraudProofInstance.ApplyTx(
         _to_merkle_proof,
@@ -349,8 +268,8 @@
     return new_to_txApply.newRoot;
 }
 
-export async function compressAndSubmitBatch(tx: Transaction, newRoot: string) {
-    const rollupCoreInstance = await RollupCore.deployed();
+export async function compressAndSubmitBatch(tx: Transaction, newRoot: string, rollupCore?: any) {
+    const rollupCoreInstance = !rollupCore ? await RollupCore.deployed() : rollupCore;
     const compressedTx = await compressTx(
         tx.fromIndex,
         tx.toIndex,
@@ -371,5 +290,4 @@
             value: ethers.utils.parseEther("32").toString()
         }
     );
->>>>>>> 09461be9
 }