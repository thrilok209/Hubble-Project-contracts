import * as walletHelper from "../../scripts/helpers/wallet";
import * as migrateUtils from "../../scripts/helpers/migration";
import * as utils from "../../scripts/helpers/utils";
const BN = require("bn.js");

<<<<<<< HEAD
var argv = require('minimist')(process.argv.slice(2));

const ECVerifyLib = artifacts.require("ECVerify");
const paramManagerLib = artifacts.require("ParamManager");
const rollupUtilsLib = artifacts.require("RollupUtils");
const Types = artifacts.require("Types");

// Contracts Deployer
const governanceContract = artifacts.require("Governance");
const MTUtilsContract = artifacts.require("MerkleTreeUtils");
const incrementalTreeContract = artifacts.require("IncrementalTree");


const nameRegistryContract = artifacts.require("NameRegistry");

contract("IncrementalTree", async function (accounts) {
  var wallets: any;
  var depth: number = 2;
  var firstDataBlock = utils.StringToBytes32("0x123");
  var secondDataBlock = utils.StringToBytes32("0x334");
  var thirdDataBlock = utils.StringToBytes32("0x4343");
  var fourthDataBlock = utils.StringToBytes32("0x334");
  var dataBlocks = [
    firstDataBlock,
    secondDataBlock,
    thirdDataBlock,
    fourthDataBlock,
  ];
  var dataLeaves = [
    utils.Hash(firstDataBlock),
    utils.Hash(secondDataBlock),
    utils.Hash(thirdDataBlock),
    utils.Hash(fourthDataBlock),
  ];

  var coordinator = "0x9fB29AAc15b9A4B7F17c3385939b007540f4d791";
  var max_depth = 4;
  var maxDepositSubtreeDepth = 1;

  let paramManagerInstance: any;
  let nameRegistryInstance: any;
  let MTUtilsInstance: any;
  let IMTInstace: any;
  before(async function () {
    wallets = walletHelper.generateFirstWallets(walletHelper.mnemonics, 10);
    if (argv.dn) {
      const typesLib: any = await migrateUtils.deployAndUpdate("Types", {})
      const ECVerifyLibInstance: any = await migrateUtils.deployAndUpdate("ECVerify", {})
      const rollupUtilsLibInstance: any = await migrateUtils.deployAndUpdate("RollupUtils", {})
      paramManagerInstance = await migrateUtils.deployAndUpdate("ParamManager", {})
      nameRegistryInstance = await migrateUtils.deployAndUpdate("NameRegistry", {})
  
      let governanceInstance: any = await migrateUtils.deployAndUpdate("Governance", {}, [max_depth, maxDepositSubtreeDepth]);
  
      await nameRegistryInstance.registerName(
        await paramManagerInstance.Governance(),
        governanceInstance.address
      )
  
      let libLinksMTU = {
        "ECVerify" : ECVerifyLibInstance.address,
        "ParamManager": paramManagerInstance.address,
        "RollupUtils": rollupUtilsLibInstance.address,
        "Types": typesLib.address,
      }
      MTUtilsInstance = await migrateUtils.deployAndUpdate("MerkleTreeUtils", libLinksMTU, [nameRegistryInstance.address])
  
      await nameRegistryInstance.registerName(
        await paramManagerInstance.MERKLE_UTILS(),
        MTUtilsInstance.address
      )
  
      console.log("MTUtilsInstance.address:", MTUtilsInstance.address)
  
      let libLinksIMT = {
        "ParamManager": paramManagerInstance.address,
      }
      IMTInstace = await migrateUtils.deployAndUpdate("IncrementalTree", libLinksIMT, [nameRegistryInstance.address])
  
      await nameRegistryInstance.registerName(
        await paramManagerInstance.ACCOUNTS_TREE(),
        IMTInstace.address
      )
  
      console.log("IMTInstace.address:", IMTInstace.address)
    } else {
      IMTInstace = await incrementalTreeContract.deployed()
    }

  });

  // test if we are able to create append a leaf
  it("create incremental MT and add 2 leaves", async function () {
    // get mtlibInstance
    var mtlibInstance = await utils.getMerkleTreeUtils(nameRegistryInstance, paramManagerInstance);
=======
contract("IncrementalTree", async function(accounts) {
    var wallets: any;
    var depth: number = 2;
    var firstDataBlock = utils.StringToBytes32("0x123");
    var secondDataBlock = utils.StringToBytes32("0x334");
    var thirdDataBlock = utils.StringToBytes32("0x4343");
    var fourthDataBlock = utils.StringToBytes32("0x334");
    var dataBlocks = [
        firstDataBlock,
        secondDataBlock,
        thirdDataBlock,
        fourthDataBlock
    ];
    var dataLeaves = [
        utils.Hash(firstDataBlock),
        utils.Hash(secondDataBlock),
        utils.Hash(thirdDataBlock),
        utils.Hash(fourthDataBlock)
    ];

    before(async function() {
        wallets = walletHelper.generateFirstWallets(walletHelper.mnemonics, 10);
    });

    // test if we are able to create append a leaf
    it("create incremental MT and add 2 leaves", async function() {
        // get mtlibInstance
        var mtlibInstance = await utils.getMerkleTreeUtils();

        // get IMT tree instance
        let IMTInstace = await IMT.deployed();
>>>>>>> 09461be9

        // get leaf to be inserted
        var leaf = dataLeaves[0];
        var coordinator =
            "0x290decd9548b62a8d60345a988386fc84ba6bc95484008f6362f93160ef3e563";
        var zeroLeaf = await mtlibInstance.getRoot(0);
        var zeroLeaf1 = await mtlibInstance.getRoot(1);
        var zeroLeaf2 = await mtlibInstance.getRoot(2);
        var zeroLeaf3 = await mtlibInstance.getRoot(3);

        // append leaf to the tree
        await IMTInstace.appendLeaf(leaf);

        // validate if the leaf was inserted correctly
        var root = await IMTInstace.getTreeRoot();
        var path = "2";
        var siblings = [coordinator, zeroLeaf1, zeroLeaf2, zeroLeaf3];

<<<<<<< HEAD
    // call stateless merkle tree utils
    var isValid = await mtlibInstance.verifyLeaf(root, leaf, path, siblings);
    console.log("1")
    expect(isValid).to.be.deep.eq(true);
    console.log("2")
=======
        // call stateless merkle tree utils
        var isValid = await mtlibInstance.verifyLeaf(
            root,
            leaf,
            path,
            siblings
        );
        expect(isValid).to.be.deep.eq(true);
>>>>>>> 09461be9

        // add another leaf to the tree
        leaf = dataLeaves[1];
        await IMTInstace.appendLeaf(leaf);
        var nextLeafIndex = await IMTInstace.nextLeafIndex();
        // verify that the new leaf was inserted correctly
        var root1 = await IMTInstace.getTreeRoot();

<<<<<<< HEAD
    var pathToSecondAccount = "3";
    var siblings2 = [
      dataLeaves[0],
      utils.getParentLeaf(coordinator, coordinator),
      zeroLeaf2,
      zeroLeaf3,
    ];
    isValid = await mtlibInstance.verifyLeaf(
      root1,
      leaf,
      pathToSecondAccount,
      siblings2
    );
    console.log("3")
    expect(isValid).to.be.deep.eq(true);
    console.log("4")

  });
=======
        var pathToSecondAccount = "3";
        var siblings2 = [
            dataLeaves[0],
            utils.getParentLeaf(coordinator, coordinator),
            zeroLeaf2,
            zeroLeaf3
        ];
        isValid = await mtlibInstance.verifyLeaf(
            root1,
            leaf,
            pathToSecondAccount,
            siblings2
        );
        expect(isValid).to.be.deep.eq(true);
    });
>>>>>>> 09461be9
});

/**
 * Converts a big number to a hex string.
 * @param bn the big number to be converted.
 * @returns the big number as a string.
 */
export const bnToHexString = (bn: BN): string => {
    return "0x" + bn.toString("hex");
};

/**
 * Converts a buffer to a hex string.
 * @param buf the buffer to be converted.
 * @returns the buffer as a string.
 */
export const bufToHexString = (buf: Buffer): string => {
    return "0x" + buf.toString("hex");
};<|MERGE_RESOLUTION|>--- conflicted
+++ resolved
@@ -3,7 +3,6 @@
 import * as utils from "../../scripts/helpers/utils";
 const BN = require("bn.js");
 
-<<<<<<< HEAD
 var argv = require('minimist')(process.argv.slice(2));
 
 const ECVerifyLib = artifacts.require("ECVerify");
@@ -97,41 +96,8 @@
 
   // test if we are able to create append a leaf
   it("create incremental MT and add 2 leaves", async function () {
-    // get mtlibInstance
-    var mtlibInstance = await utils.getMerkleTreeUtils(nameRegistryInstance, paramManagerInstance);
-=======
-contract("IncrementalTree", async function(accounts) {
-    var wallets: any;
-    var depth: number = 2;
-    var firstDataBlock = utils.StringToBytes32("0x123");
-    var secondDataBlock = utils.StringToBytes32("0x334");
-    var thirdDataBlock = utils.StringToBytes32("0x4343");
-    var fourthDataBlock = utils.StringToBytes32("0x334");
-    var dataBlocks = [
-        firstDataBlock,
-        secondDataBlock,
-        thirdDataBlock,
-        fourthDataBlock
-    ];
-    var dataLeaves = [
-        utils.Hash(firstDataBlock),
-        utils.Hash(secondDataBlock),
-        utils.Hash(thirdDataBlock),
-        utils.Hash(fourthDataBlock)
-    ];
-
-    before(async function() {
-        wallets = walletHelper.generateFirstWallets(walletHelper.mnemonics, 10);
-    });
-
-    // test if we are able to create append a leaf
-    it("create incremental MT and add 2 leaves", async function() {
         // get mtlibInstance
-        var mtlibInstance = await utils.getMerkleTreeUtils();
-
-        // get IMT tree instance
-        let IMTInstace = await IMT.deployed();
->>>>>>> 09461be9
+        var mtlibInstance = await utils.getMerkleTreeUtils(nameRegistryInstance, paramManagerInstance);
 
         // get leaf to be inserted
         var leaf = dataLeaves[0];
@@ -150,13 +116,6 @@
         var path = "2";
         var siblings = [coordinator, zeroLeaf1, zeroLeaf2, zeroLeaf3];
 
-<<<<<<< HEAD
-    // call stateless merkle tree utils
-    var isValid = await mtlibInstance.verifyLeaf(root, leaf, path, siblings);
-    console.log("1")
-    expect(isValid).to.be.deep.eq(true);
-    console.log("2")
-=======
         // call stateless merkle tree utils
         var isValid = await mtlibInstance.verifyLeaf(
             root,
@@ -165,7 +124,6 @@
             siblings
         );
         expect(isValid).to.be.deep.eq(true);
->>>>>>> 09461be9
 
         // add another leaf to the tree
         leaf = dataLeaves[1];
@@ -174,26 +132,6 @@
         // verify that the new leaf was inserted correctly
         var root1 = await IMTInstace.getTreeRoot();
 
-<<<<<<< HEAD
-    var pathToSecondAccount = "3";
-    var siblings2 = [
-      dataLeaves[0],
-      utils.getParentLeaf(coordinator, coordinator),
-      zeroLeaf2,
-      zeroLeaf3,
-    ];
-    isValid = await mtlibInstance.verifyLeaf(
-      root1,
-      leaf,
-      pathToSecondAccount,
-      siblings2
-    );
-    console.log("3")
-    expect(isValid).to.be.deep.eq(true);
-    console.log("4")
-
-  });
-=======
         var pathToSecondAccount = "3";
         var siblings2 = [
             dataLeaves[0],
@@ -209,7 +147,6 @@
         );
         expect(isValid).to.be.deep.eq(true);
     });
->>>>>>> 09461be9
 });
 
 /**
