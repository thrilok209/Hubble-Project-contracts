--- conflicted
+++ resolved
@@ -13,274 +13,65 @@
 const Types = artifacts.require("Types");
 
 // Test all stateless operations
-<<<<<<< HEAD
 contract("MerkleTreeUtils", async function (accounts) {
-  var wallets: any;
-  var firstDataBlock = utils.StringToBytes32("0x123");
-  var secondDataBlock = utils.StringToBytes32("0x334");
-  var thirdDataBlock = utils.StringToBytes32("0x4343");
-  var fourthDataBlock = utils.StringToBytes32("0x334");
-  var dataBlocks = [
-    firstDataBlock,
-    secondDataBlock,
-    thirdDataBlock,
-    fourthDataBlock,
-  ];
-  var dataLeaves = [
-    utils.Hash(firstDataBlock),
-    utils.Hash(secondDataBlock),
-    utils.Hash(thirdDataBlock),
-    utils.Hash(fourthDataBlock),
-  ];
-
-  var coordinator = "0x9fB29AAc15b9A4B7F17c3385939b007540f4d791";
-  var max_depth = 4;
-  var maxDepositSubtreeDepth = 1;
-
-  let paramManagerInstance: any;
-  let nameRegistryInstance: any;
-  let MTUtilsInstance: any;
-  before(async function () {
-    wallets = walletHelper.generateFirstWallets(walletHelper.mnemonics, 10);
-    if (argv.dn) {
-      const typesLib: any = await migrateUtils.deployAndUpdate("Types", {})
-      const ECVerifyLibInstance: any = await migrateUtils.deployAndUpdate("ECVerify", {})
-      const rollupUtilsLibInstance: any = await migrateUtils.deployAndUpdate("RollupUtils", {})
-      paramManagerInstance = await migrateUtils.deployAndUpdate("ParamManager", {})
-      nameRegistryInstance = await migrateUtils.deployAndUpdate("NameRegistry", {})
-  
-      let governanceInstance: any = await migrateUtils.deployAndUpdate("Governance", {}, [max_depth, maxDepositSubtreeDepth]);
-  
-      await nameRegistryInstance.registerName(
-        await paramManagerInstance.Governance(),
-        governanceInstance.address
-      )
-  
-      let libLinksMTU = {
-        "ECVerify" : ECVerifyLibInstance.address,
-        "ParamManager": paramManagerInstance.address,
-        "RollupUtils": rollupUtilsLibInstance.address,
-        "Types": typesLib.address,
-      }
-      MTUtilsInstance = await migrateUtils.deployAndUpdate("MerkleTreeUtils", libLinksMTU, [nameRegistryInstance.address])
-  
-      await nameRegistryInstance.registerName(
-        await paramManagerInstance.MERKLE_UTILS(),
-        MTUtilsInstance.address
-      )
-  
-      console.log("MTUtilsInstance.address:", MTUtilsInstance.address)
-    } else {
-      MTUtilsInstance = await MTLib.deployed();
-    }
-  });
-
-  it("ensure root created on-chain and via utils is the same", async function () {
-    var coordinator =
-      "0x012893657d8eb2efad4de0a91bcd0e39ad9837745dec3ea923737ea803fc8e3d";
-    var maxSize = 4;
-    var tempDataLeaves = [];
-    tempDataLeaves[0] = coordinator;
-    var numberOfDataLeaves = 2 ** maxSize;
-    // create empty leaves
-    for (var i = 1; i < numberOfDataLeaves; i++) {
-      tempDataLeaves[i] =
-        "0x290decd9548b62a8d60345a988386fc84ba6bc95484008f6362f93160ef3e563";
-    }
-    var mtlibInstance = await utils.getMerkleTreeUtils(nameRegistryInstance, paramManagerInstance);;
-    var rootFromContract = await mtlibInstance.getMerkleRootFromLeaves(
-      tempDataLeaves
-    );
-    // root that we are creating for on-chain data
-    var rootWhileDeployingContracts =
-      "0xfe55b4be5e50828667fb2dc97c9757fd0c295b19c6de05f4d8800ed128f66ad4";
-    var generatedRoot = await utils.getMerkleRoot(tempDataLeaves, maxSize);
-    var rootFromContract = await mtlibInstance.getMerkleRootFromLeaves(
-      tempDataLeaves
-    );
-    assert.equal(
-      rootFromContract,
-      generatedRoot,
-      "root generated off chain and on-chains should match"
-    );
-  });
-
-  it("utils hash should be the same as keccak hash", async function () {
-    var data = utils.StringToBytes32("0x123");
-
-    var mtlibInstance = await utils.getMerkleTreeUtils(nameRegistryInstance, paramManagerInstance);;
-    var hash = utils.Hash(data);
-
-    var keccakHash = await mtlibInstance.keecakHash(data);
-    expect(keccakHash).to.be.deep.eq(hash);
-  });
-
-  it("test get parent", async function () {
-    var mtlibInstance = await utils.getMerkleTreeUtils(nameRegistryInstance, paramManagerInstance);;
-
-    let localHash = utils.getParentLeaf(firstDataBlock, secondDataBlock);
-    let contractHash = await mtlibInstance.getParent(
-      firstDataBlock,
-      secondDataBlock
-    );
-
-    expect(localHash).to.be.deep.eq(contractHash);
-  });
-
-  it("test index to path", async function () {
-    var mtlibInstance = await utils.getMerkleTreeUtils(nameRegistryInstance, paramManagerInstance);;
-
-    var result = await mtlibInstance.pathToIndex("10", 2);
-    expect(result.toNumber()).to.be.deep.eq(2);
-
-    var result2 = await mtlibInstance.pathToIndex("11", 2);
-    expect(result2.toNumber()).to.be.deep.eq(3);
-
-    var result3 = await mtlibInstance.pathToIndex("111", 3);
-    expect(result3.toNumber()).to.be.deep.eq(7);
-
-    // var result4 = await mtlibInstance.pathToIndex(
-    //   "11111111111111111111111",
-    //   "11111111111111111111111".length
-    // );
-    // expect(result4.toNumber()).to.be.deep.eq(8388607);
-  });
-
-  it("[LEAF] [STATELESS] verifying correct proof", async function () {
-    var mtlibInstance = await utils.getMerkleTreeUtils(nameRegistryInstance, paramManagerInstance);;
-
-    var root = await mtlibInstance.getMerkleRoot(dataBlocks);
-
-    var siblings: Array<string> = [
-      dataLeaves[1],
-      utils.getParentLeaf(dataLeaves[2], dataLeaves[3]),
-    ];
-
-    var leaf = dataLeaves[0];
-
-    var path: string = "00";
-
-    var isValid = await mtlibInstance.verifyLeaf(root, leaf, path, siblings);
-
-    expect(isValid).to.be.deep.eq(true);
-  });
-
-  it("[DATABLOCK] [STATELESS] verifying correct proof", async function () {
-    var mtlibInstance = await utils.getMerkleTreeUtils(nameRegistryInstance, paramManagerInstance);;
-
-    var root = await mtlibInstance.getMerkleRoot(dataBlocks);
-
-    var siblings: Array<string> = [
-      dataLeaves[1],
-      utils.getParentLeaf(dataLeaves[2], dataLeaves[3]),
-    ];
-
-    var leaf = dataBlocks[0];
-
-    var path: string = "00";
-
-    var isValid = await mtlibInstance.verify(root, leaf, path, siblings);
-
-    expect(isValid).to.be.deep.eq(true);
-  });
-
-  it("[LEAF] [STATELESS] verifying proof with wrong path", async function () {
-    var mtlibInstance = await utils.getMerkleTreeUtils(nameRegistryInstance, paramManagerInstance);;
-    // create merkle tree and get root
-    var root = await mtlibInstance.getMerkleRoot(dataBlocks);
-    var siblings: Array<string> = [
-      dataLeaves[1],
-      utils.getParentLeaf(dataLeaves[2], dataLeaves[3]),
-    ];
-    var leaf = dataLeaves[0];
-    var path: string = "01";
-    var isValid = await mtlibInstance.verifyLeaf(root, leaf, path, siblings);
-    expect(isValid).to.be.deep.eq(false);
-  });
-
-  it("[DATABLOCK] [STATELESS] verifying proof with wrong path", async function () {
-    var mtlibInstance = await utils.getMerkleTreeUtils(nameRegistryInstance, paramManagerInstance);;
-
-    // create merkle tree and get root
-    var root = await mtlibInstance.getMerkleRoot(dataBlocks);
-
-    var siblings: Array<string> = [
-      dataLeaves[1],
-      utils.getParentLeaf(dataLeaves[2], dataLeaves[3]),
-    ];
-    var leaf = dataLeaves[0];
-    var path: string = "01";
-    var isValid = await mtlibInstance.verifyLeaf(root, leaf, path, siblings);
-    expect(isValid).to.be.deep.eq(false);
-  });
-
-  it("[LEAF] [STATELESS] verifying other leaves", async function () {
-    var mtlibInstance = await utils.getMerkleTreeUtils(nameRegistryInstance, paramManagerInstance);;
-
-    var root = await mtlibInstance.getMerkleRoot(dataBlocks);
-
-    var siblings: Array<string> = [
-      dataLeaves[0],
-      utils.getParentLeaf(dataLeaves[2], dataLeaves[3]),
-    ];
-    var leaf = dataLeaves[1];
-    var path: string = "01";
-    var isValid = await mtlibInstance.verifyLeaf(root, leaf, path, siblings);
-    expect(isValid).to.be.deep.eq(true);
-  });
-
-  it("[DATABLOCK] [STATELESS] verifying other leaves", async function () {
-    var mtlibInstance = await utils.getMerkleTreeUtils(nameRegistryInstance, paramManagerInstance);;
-
-    var root = await mtlibInstance.getMerkleRoot(dataBlocks);
-
-    var siblings: Array<string> = [
-      dataLeaves[0],
-      utils.getParentLeaf(dataLeaves[2], dataLeaves[3]),
-    ];
-    var leaf = dataLeaves[1];
-    var path: string = "01";
-    var isValid = await mtlibInstance.verifyLeaf(root, leaf, path, siblings);
-    expect(isValid).to.be.deep.eq(true);
-  });
-
-  it("[DATABLOCK] [STATELESS] path greater than depth", async function () {
-    var mtlibInstance = await utils.getMerkleTreeUtils(nameRegistryInstance, paramManagerInstance);;
-
-    var root = await mtlibInstance.getMerkleRoot(dataBlocks);
-
-    var siblings: Array<string> = [
-      dataLeaves[0],
-      utils.getParentLeaf(dataLeaves[2], dataLeaves[3]),
-    ];
-    var leaf = dataLeaves[1];
-    var path: string = "010";
-    var isValid = await mtlibInstance.verifyLeaf(root, leaf, path, siblings);
-
-    // TODO fix
-    expect(isValid).to.be.deep.eq(false);
-  });
-=======
-contract("MerkleTreeUtils", async function(accounts) {
     var wallets: any;
     var firstDataBlock = utils.StringToBytes32("0x123");
     var secondDataBlock = utils.StringToBytes32("0x334");
     var thirdDataBlock = utils.StringToBytes32("0x4343");
     var fourthDataBlock = utils.StringToBytes32("0x334");
     var dataBlocks = [
-        firstDataBlock,
-        secondDataBlock,
-        thirdDataBlock,
-        fourthDataBlock
+      firstDataBlock,
+      secondDataBlock,
+      thirdDataBlock,
+      fourthDataBlock,
     ];
     var dataLeaves = [
-        utils.Hash(firstDataBlock),
-        utils.Hash(secondDataBlock),
-        utils.Hash(thirdDataBlock),
-        utils.Hash(fourthDataBlock)
+      utils.Hash(firstDataBlock),
+      utils.Hash(secondDataBlock),
+      utils.Hash(thirdDataBlock),
+      utils.Hash(fourthDataBlock),
     ];
-    before(async function() {
+
+    var coordinator = "0x9fB29AAc15b9A4B7F17c3385939b007540f4d791";
+    var max_depth = 4;
+    var maxDepositSubtreeDepth = 1;
+
+    let paramManagerInstance: any;
+    let nameRegistryInstance: any;
+    let MTUtilsInstance: any;
+    before(async function () {
         wallets = walletHelper.generateFirstWallets(walletHelper.mnemonics, 10);
+        if (argv.dn) {
+          const typesLib: any = await migrateUtils.deployAndUpdate("Types", {})
+          const ECVerifyLibInstance: any = await migrateUtils.deployAndUpdate("ECVerify", {})
+          const rollupUtilsLibInstance: any = await migrateUtils.deployAndUpdate("RollupUtils", {})
+          paramManagerInstance = await migrateUtils.deployAndUpdate("ParamManager", {})
+          nameRegistryInstance = await migrateUtils.deployAndUpdate("NameRegistry", {})
+      
+          let governanceInstance: any = await migrateUtils.deployAndUpdate("Governance", {}, [max_depth, maxDepositSubtreeDepth]);
+      
+          await nameRegistryInstance.registerName(
+            await paramManagerInstance.Governance(),
+            governanceInstance.address
+          )
+      
+          let libLinksMTU = {
+            "ECVerify" : ECVerifyLibInstance.address,
+            "ParamManager": paramManagerInstance.address,
+            "RollupUtils": rollupUtilsLibInstance.address,
+            "Types": typesLib.address,
+          }
+          MTUtilsInstance = await migrateUtils.deployAndUpdate("MerkleTreeUtils", libLinksMTU, [nameRegistryInstance.address])
+      
+          await nameRegistryInstance.registerName(
+            await paramManagerInstance.MERKLE_UTILS(),
+            MTUtilsInstance.address
+          )
+      
+          console.log("MTUtilsInstance.address:", MTUtilsInstance.address)
+        } else {
+          MTUtilsInstance = await MTLib.deployed();
+        }
     });
 
     it("ensure root created on-chain and via utils is the same", async function() {
@@ -295,7 +86,7 @@
             tempDataLeaves[i] =
                 "0x290decd9548b62a8d60345a988386fc84ba6bc95484008f6362f93160ef3e563";
         }
-        var mtlibInstance = await utils.getMerkleTreeUtils();
+        var mtlibInstance = await utils.getMerkleTreeUtils(nameRegistryInstance, paramManagerInstance);
         var rootFromContract = await mtlibInstance.getMerkleRootFromLeaves(
             tempDataLeaves
         );
@@ -316,7 +107,7 @@
     it("utils hash should be the same as keccak hash", async function() {
         var data = utils.StringToBytes32("0x123");
 
-        var mtlibInstance = await utils.getMerkleTreeUtils();
+        var mtlibInstance = await utils.getMerkleTreeUtils(nameRegistryInstance, paramManagerInstance);
         var hash = utils.Hash(data);
 
         var keccakHash = await mtlibInstance.keecakHash(data);
@@ -324,7 +115,7 @@
     });
 
     it("test get parent", async function() {
-        var mtlibInstance = await utils.getMerkleTreeUtils();
+        var mtlibInstance = await utils.getMerkleTreeUtils(nameRegistryInstance, paramManagerInstance);
 
         let localHash = utils.getParentLeaf(firstDataBlock, secondDataBlock);
         let contractHash = await mtlibInstance.getParent(
@@ -336,7 +127,7 @@
     });
 
     it("test index to path", async function() {
-        var mtlibInstance = await utils.getMerkleTreeUtils();
+        var mtlibInstance = await utils.getMerkleTreeUtils(nameRegistryInstance, paramManagerInstance);
 
         var result = await mtlibInstance.pathToIndex("10", 2);
         expect(result.toNumber()).to.be.deep.eq(2);
@@ -355,7 +146,7 @@
     });
 
     it("[LEAF] [STATELESS] verifying correct proof", async function() {
-        var mtlibInstance = await utils.getMerkleTreeUtils();
+        var mtlibInstance = await utils.getMerkleTreeUtils(nameRegistryInstance, paramManagerInstance);
 
         var root = await mtlibInstance.getMerkleRoot(dataBlocks);
 
@@ -379,7 +170,7 @@
     });
 
     it("[DATABLOCK] [STATELESS] verifying correct proof", async function() {
-        var mtlibInstance = await utils.getMerkleTreeUtils();
+        var mtlibInstance = await utils.getMerkleTreeUtils(nameRegistryInstance, paramManagerInstance);
 
         var root = await mtlibInstance.getMerkleRoot(dataBlocks);
 
@@ -398,7 +189,7 @@
     });
 
     it("[LEAF] [STATELESS] verifying proof with wrong path", async function() {
-        var mtlibInstance = await utils.getMerkleTreeUtils();
+        var mtlibInstance = await utils.getMerkleTreeUtils(nameRegistryInstance, paramManagerInstance);
         // create merkle tree and get root
         var root = await mtlibInstance.getMerkleRoot(dataBlocks);
         var siblings: Array<string> = [
@@ -417,7 +208,7 @@
     });
 
     it("[DATABLOCK] [STATELESS] verifying proof with wrong path", async function() {
-        var mtlibInstance = await utils.getMerkleTreeUtils();
+        var mtlibInstance = await utils.getMerkleTreeUtils(nameRegistryInstance, paramManagerInstance);
 
         // create merkle tree and get root
         var root = await mtlibInstance.getMerkleRoot(dataBlocks);
@@ -438,7 +229,7 @@
     });
 
     it("[LEAF] [STATELESS] verifying other leaves", async function() {
-        var mtlibInstance = await utils.getMerkleTreeUtils();
+        var mtlibInstance = await utils.getMerkleTreeUtils(nameRegistryInstance, paramManagerInstance);
 
         var root = await mtlibInstance.getMerkleRoot(dataBlocks);
 
@@ -458,7 +249,7 @@
     });
 
     it("[DATABLOCK] [STATELESS] verifying other leaves", async function() {
-        var mtlibInstance = await utils.getMerkleTreeUtils();
+        var mtlibInstance = await utils.getMerkleTreeUtils(nameRegistryInstance, paramManagerInstance);
 
         var root = await mtlibInstance.getMerkleRoot(dataBlocks);
 
@@ -478,7 +269,7 @@
     });
 
     it("[DATABLOCK] [STATELESS] path greater than depth", async function() {
-        var mtlibInstance = await utils.getMerkleTreeUtils();
+        var mtlibInstance = await utils.getMerkleTreeUtils(nameRegistryInstance, paramManagerInstance);
 
         var root = await mtlibInstance.getMerkleRoot(dataBlocks);
 
@@ -498,5 +289,4 @@
         // TODO fix
         expect(isValid).to.be.deep.eq(false);
     });
->>>>>>> 09461be9
 });